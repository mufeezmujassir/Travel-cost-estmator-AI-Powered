from models.user import users_collection
from utils.security import verify_password, get_password_hash, create_access_token, verify_token
from schemas.user_schema import UserResponse
from bson import ObjectId
from fastapi import HTTPException, status, Depends
from fastapi.security import OAuth2PasswordBearer
from datetime import datetime
import os
from typing import Optional

oauth2_scheme = OAuth2PasswordBearer(tokenUrl="/auth/login")
# Optional scheme that does not raise when token is missing
optional_oauth2_scheme = OAuth2PasswordBearer(tokenUrl="/auth/login", auto_error=False)

class AuthService:
    
    @staticmethod
    async def register_user(user_data):
        # Check if user already exists
        if users_collection.find_one({"email": user_data.email}):
            raise HTTPException(
                status_code=status.HTTP_400_BAD_REQUEST,
                detail="Email already registered"
            )
        
        # Hash password
        hashed_password = get_password_hash(user_data.password)
        
        # Create user document
        user_dict = user_data.dict()
        user_dict["password"] = hashed_password
        user_dict["created_at"] = datetime.utcnow()
        user_dict["type"] = "basic"
        user_dict["hasUsedFreePlan"] = False
        user_dict["subscriptionStatus"] = "expired"
        user_dict["subscriptionEndDate"] = None
        user_dict["stripeCustomerId"] = None
        user_dict["subscriptionId"] = None
        user_dict["generationsRemaining"] = 1  # One free generation
        
        # Insert user
        result = users_collection.insert_one(user_dict)
        
        # Return user without password
        user = users_collection.find_one({"_id": result.inserted_id})
        return UserResponse(
            id=str(user["_id"]),
            name=user["name"],
            email=user["email"],
            created_at=user["created_at"],
            type=user.get("type", "basic"),
            hasUsedFreePlan=user.get("hasUsedFreePlan", False),
            subscriptionStatus=user.get("subscriptionStatus", "expired"),
            subscriptionEndDate=user.get("subscriptionEndDate"),
            stripeCustomerId=user.get("stripeCustomerId"),
            subscriptionId=user.get("subscriptionId"),
            generationsRemaining=user.get("generationsRemaining", 1)
        )
    
    @staticmethod
    async def authenticate_user(email: str, password: str):
        user = users_collection.find_one({"email": email})
        if not user:
            return None
        if not verify_password(password, user["password"]):
            return None
        
        return UserResponse(
            id=str(user["_id"]),
            name=user["name"],
            email=user["email"],
            created_at=user["created_at"],
            type=user.get("type", "basic"),
            hasUsedFreePlan=user.get("hasUsedFreePlan", False),
            subscriptionStatus=user.get("subscriptionStatus", "expired"),
            subscriptionEndDate=user.get("subscriptionEndDate"),
            stripeCustomerId=user.get("stripeCustomerId"),
            subscriptionId=user.get("subscriptionId"),
            generationsRemaining=user.get("generationsRemaining", 1)
        )
    
    @staticmethod
    async def get_user_by_id(user_id: str):
        try:
            user = users_collection.find_one({"_id": ObjectId(user_id)})
        except:
            return None
            
        if not user:
            return None
        
        return UserResponse(
            id=str(user["_id"]),
            name=user["name"],
            email=user["email"],
            created_at=user["created_at"],
            type=user.get("type", "basic"),
            hasUsedFreePlan=user.get("hasUsedFreePlan", False),
            subscriptionStatus=user.get("subscriptionStatus", "expired"),
            subscriptionEndDate=user.get("subscriptionEndDate"),
            stripeCustomerId=user.get("stripeCustomerId"),
            subscriptionId=user.get("subscriptionId"),
            generationsRemaining=user.get("generationsRemaining", 1)
        )
    
    @staticmethod
    async def update_user(user_id: str, update_data):
        # Remove None values
        update_dict = {k: v for k, v in update_data.dict().items() if v is not None}
        
        if not update_dict:
            raise HTTPException(
                status_code=status.HTTP_400_BAD_REQUEST,
                detail="No data to update"
            )
        
        # Check if email already exists
        if update_data.email:
            try:
                existing_user = users_collection.find_one({
                    "email": update_data.email,
                    "_id": {"$ne": ObjectId(user_id)}
                })
            except:
                raise HTTPException(
                    status_code=status.HTTP_400_BAD_REQUEST,
                    detail="Invalid user ID"
                )
                
            if existing_user:
                raise HTTPException(
                    status_code=status.HTTP_400_BAD_REQUEST,
                    detail="Email already registered"
                )
        
        try:
            users_collection.update_one(
                {"_id": ObjectId(user_id)},
                {"$set": update_dict}
            )
        except:
            raise HTTPException(
                status_code=status.HTTP_400_BAD_REQUEST,
                detail="Invalid user ID"
            )
        
        return await AuthService.get_user_by_id(user_id)
    
    @staticmethod
    async def delete_user(user_id: str):
        try:
            result = users_collection.delete_one({"_id": ObjectId(user_id)})
        except:
            raise HTTPException(
                status_code=status.HTTP_400_BAD_REQUEST,
                detail="Invalid user ID"
            )
            
        if result.deleted_count == 0:
            raise HTTPException(
                status_code=status.HTTP_404_NOT_FOUND,
                detail="User not found"
            )
        return {"message": "User deleted successfully"}
    
    @staticmethod
    async def check_generation_limit(user_id: str) -> bool:
        """Check if user can generate a travel plan"""
        try:
            user = users_collection.find_one({"_id": ObjectId(user_id)})
        except:
            return False
            
        if not user:
            return False
        
        user_type = user.get("type", "basic")
        
        # Premium users with active subscription
        if user_type == "premium":
            subscription_status = user.get("subscriptionStatus", "expired")
            if subscription_status == "active":
                subscription_end = user.get("subscriptionEndDate")
                if subscription_end and subscription_end > datetime.utcnow():
                    return True
                else:
                    # Subscription expired, downgrade to basic
                    users_collection.update_one(
                        {"_id": ObjectId(user_id)},
                        {"$set": {
                            "type": "basic",
                            "subscriptionStatus": "expired",
                            "generationsRemaining": 0
                        }}
                    )
                    return False
        
        # Basic users
        generations_remaining = user.get("generationsRemaining", 0)
        return generations_remaining > 0
    
    @staticmethod
    async def use_generation(user_id: str):
        """Use one generation for basic users"""
        try:
            user = users_collection.find_one({"_id": ObjectId(user_id)})
        except:
            raise HTTPException(
                status_code=status.HTTP_404_NOT_FOUND,
                detail="User not found"
            )
            
        if not user:
            raise HTTPException(
                status_code=status.HTTP_404_NOT_FOUND,
                detail="User not found"
            )
        
        user_type = user.get("type", "basic")
        
        # Premium users don't need to decrement
        if user_type == "premium":
            subscription_status = user.get("subscriptionStatus", "expired")
            if subscription_status == "active":
                return
        
        # Basic users - decrement and mark as used
        generations_remaining = user.get("generationsRemaining", 0)
        if generations_remaining > 0:
            users_collection.update_one(
                {"_id": ObjectId(user_id)},
                {"$set": {
                    "generationsRemaining": 0,
                    "hasUsedFreePlan": True
                }}
            )
        else:
            raise HTTPException(
                status_code=status.HTTP_403_FORBIDDEN,
                detail="No generations remaining. Please upgrade to premium."
            )

# Dependency to get current user
async def get_current_user(token: str = Depends(oauth2_scheme)):
    credentials_exception = HTTPException(
        status_code=status.HTTP_401_UNAUTHORIZED,
        detail="Could not validate credentials",
        headers={"WWW-Authenticate": "Bearer"},
    )
    
    email = verify_token(token)
    if email is None:
        raise credentials_exception
    
    user = users_collection.find_one({"email": email})
    if user is None:
        raise credentials_exception
    
    return UserResponse(
        id=str(user["_id"]),
        name=user["name"],
        email=user["email"],
        created_at=user["created_at"],
        type=user.get("type", "basic"),
        hasUsedFreePlan=user.get("hasUsedFreePlan", False),
        subscriptionStatus=user.get("subscriptionStatus", "expired"),
        subscriptionEndDate=user.get("subscriptionEndDate"),
        stripeCustomerId=user.get("stripeCustomerId"),
        subscriptionId=user.get("subscriptionId"),
        generationsRemaining=user.get("generationsRemaining", 1)
    )

# Optional current user that returns None when no/invalid token is provided
<<<<<<< HEAD
async def get_optional_current_user(token: str | None = Depends(optional_oauth2_scheme)):
=======

async def get_optional_current_user(token: Optional[str] = Depends(optional_oauth2_scheme)):
>>>>>>> 9718b469
    if not token:
        return None
    try:
        email = verify_token(token)
        if email is None:
            return None
        user = users_collection.find_one({"email": email})
        if user is None:
            return None
        return UserResponse(
            id=str(user["_id"]),
            name=user["name"],
            email=user["email"],
            created_at=user["created_at"],
            type=user.get("type", "basic"),
            hasUsedFreePlan=user.get("hasUsedFreePlan", False),
            subscriptionStatus=user.get("subscriptionStatus", "expired"),
            subscriptionEndDate=user.get("subscriptionEndDate"),
            stripeCustomerId=user.get("stripeCustomerId"),
            subscriptionId=user.get("subscriptionId"),
            generationsRemaining=user.get("generationsRemaining", 1)
        )
    except Exception:
        return None<|MERGE_RESOLUTION|>--- conflicted
+++ resolved
@@ -271,12 +271,8 @@
     )
 
 # Optional current user that returns None when no/invalid token is provided
-<<<<<<< HEAD
-async def get_optional_current_user(token: str | None = Depends(optional_oauth2_scheme)):
-=======
 
 async def get_optional_current_user(token: Optional[str] = Depends(optional_oauth2_scheme)):
->>>>>>> 9718b469
     if not token:
         return None
     try:
