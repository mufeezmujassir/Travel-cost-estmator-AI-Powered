--- conflicted
+++ resolved
@@ -7,11 +7,7 @@
   const [results, setResults] = useState(null)
   const [error, setError] = useState(null)
 
-<<<<<<< HEAD
   const estimateTravel = async (formData, vibe, options = {}) => {
-=======
-  const estimateTravel = async (formData, vibe) => {
->>>>>>> 8080c21f
     setLoading(true)
     setError(null)
     setResults(null)
@@ -22,14 +18,9 @@
       start_date: formData.startDate,
       return_date: formData.returnDate,
       travelers: parseInt(formData.travelers, 10),
-<<<<<<< HEAD
       budget: parseFloat(formData.budget) || null,  // Optional, send null if 0
       vibe: vibe.id.toLowerCase(),  // Send string like "adventure"
       include_price_trends: options.includePriceTrends !== false  // Default to true
-=======
-      budget: parseFloat(formData.budget) || 0,
-      vibe: vibe.id.toLowerCase()
->>>>>>> 8080c21f
     };
 
     console.log('🚀 Sending travel estimation request:', payload);
